--- conflicted
+++ resolved
@@ -141,15 +141,9 @@
 
   RosNodeType* node_;  /// Reference to the ROS node that created this connection
 
-<<<<<<< HEAD
-  std::unique_ptr<mip::Connection> connection_;  /// Connection object used to actually interact with the device
+  std::unique_ptr<microstrain::Connection> connection_;  /// Connection object used to actually interact with the device
   mip::Timeout parse_timeout_ = 0;  /// Parse timeout given the type of connection configured
   mip::Timeout base_reply_timeout_ = 0;  /// Base reply timeout given the type of connection configured
-=======
-  std::unique_ptr<microstrain::Connection> connection_;  /// Connection object used to actually interact with the device
-  mip::Timeout parse_timeout_;  /// Parse timeout given the type of connection configured
-  mip::Timeout base_reply_timeout_;  /// Base reply timeout given the type of connection configured
->>>>>>> c1619da2
 
   bool should_record_ = false;  /// Whether or not we should record binary data on this connection
   std::string record_file_path_;  /// The path to where data will be recorded
