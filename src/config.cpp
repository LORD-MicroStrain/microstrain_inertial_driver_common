--- conflicted
+++ resolved
@@ -838,37 +838,6 @@
   {
     if (gnss_antenna_offset_source_[i] == OFFSET_SOURCE_TRANSFORM)
     {
-<<<<<<< HEAD
-      // Wait until we can find the transform for the GQ7 antennas
-      std::string tf_error_string;
-      RosTimeType frame_time; setRosTime(&frame_time, 0, 0);
-      constexpr int32_t seconds_to_wait = 2;
-      while (!transform_buffer_->canTransform(frame_id_, gnss_frame_id_[i], frame_time, RosDurationType(seconds_to_wait, 0), &tf_error_string))
-      {
-        MICROSTRAIN_WARN(node_, "Timed out waiting for transform from %s to %s, tf error: %s", frame_id_.c_str(), gnss_frame_id_[i].c_str(), tf_error_string.c_str());
-        if (!rosOk())
-          return false;
-      }
-
-      // If not using the enu frame, this can be plugged directly into the device, otherwise rotate it from the ROS body frame to our body frame
-      TransformStampedMsg gnss_antenna_to_microstrain_vehicle_transform;
-      if (use_enu_frame_)
-      {
-        const auto& gnss_antenna_to_ros_vehicle_transform = transform_buffer_->lookupTransform(frame_id_, gnss_frame_id_[i], frame_time);
-
-        tf2::Transform gnss_antenna_to_ros_vehicle_transform_tf;
-        tf2::fromMsg(gnss_antenna_to_ros_vehicle_transform.transform, gnss_antenna_to_ros_vehicle_transform_tf);
-
-        const auto& gnss_antenna_to_microstrain_vehicle_transform_tf = ros_vehicle_to_microstrain_vehicle_transform_tf_ * gnss_antenna_to_ros_vehicle_transform_tf;
-        gnss_antenna_to_microstrain_vehicle_transform.transform = tf2::toMsg(gnss_antenna_to_microstrain_vehicle_transform_tf);
-      }
-      else
-      {
-        gnss_antenna_to_microstrain_vehicle_transform = transform_buffer_->lookupTransform(frame_id_, gnss_frame_id_[i], frame_time);
-      }
-
-=======
->>>>>>> e7341876
       // Override the antenna offset with the result from the transform tree
       const tf2::Transform& gnss_antenna_to_microstrain_vehicle_transform_tf = lookupLeverArmOffsetInMicrostrainVehicleFrame(gnss_frame_id_[i]);
       gnss_antenna_offset_[i][0] = gnss_antenna_to_microstrain_vehicle_transform_tf.getOrigin().x();
