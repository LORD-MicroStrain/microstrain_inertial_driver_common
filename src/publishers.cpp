/////////////////////////////////////////////////////////////////////////////////////////////////////
//
// Parker-Lord Inertial Device Driver Implementation File
//
// Copyright (c) 2017, Brian Bingham
// Copyright (c) 2020, Parker Hannifin Corp
// This code is licensed under MIT license (see LICENSE file for details)
//
/////////////////////////////////////////////////////////////////////////////////////////////////////

#include <algorithm>

#include "microstrain_inertial_driver_common/publishers.h"

namespace microstrain
{

constexpr auto USTRAIN_G =
    9.80665;  // from section 5.1.1 in
              // https://www.microstrain.com/sites/default/files/3dm-gx5-25_dcp_manual_8500-0065_reference_document.pdf

Publishers::Publishers(RosNodeType* node, Config* config)
  : node_(node), config_(config)
{
}

bool Publishers::configure()
{
  imu_pub_->configure(node_, config_);
  mag_pub_->configure(node_, config_);
  gps_corr_pub_->configure(node_, config_);

  for (const auto& pub : gnss_pub_) pub->configure(node_, config_);
  for (const auto& pub : gnss_odom_pub_) pub->configure(node_, config_);
  for (const auto& pub : gnss_time_pub_) pub->configure(node_, config_);
  for (const auto& pub : gnss_aiding_status_pub_) pub->configure(node_, config_);
  for (const auto& pub : gnss_fix_info_pub_) pub->configure(node_, config_);
<<<<<<< HEAD
  for (const auto& pub : gnss_rf_error_detection_pub_) pub->configure(node_, config_);
=======
  for (const auto& pub : gnss_sbas_info_pub_) pub->configure(node_, config_);
>>>>>>> ee1046ad

  rtk_pub_->configure(node_, config_);
  rtk_pub_v1_->configure(node_, config_);

  filter_status_pub_->configure(node_, config_);
  filter_heading_pub_->configure(node_, config_);
  filter_heading_state_pub_->configure(node_, config_);
  filter_aiding_mesaurement_summary_pub_->configure(node_, config_);
  filter_odom_pub_->configure(node_, config_);
  filter_imu_pub_->configure(node_, config_);
  gnss_dual_antenna_status_pub_->configure(node_, config_);

  // Only publish relative odom if we support the relative position descriptor set
  if (config_->mip_device_->supportsDescriptor(mip::data_filter::DESCRIPTOR_SET, mip::data_filter::RelPosNed::DESCRIPTOR_SET))
    filter_relative_odom_pub_->configure(node_, config_);

  if (config_->publish_nmea_)
    nmea_sentence_pub_->configure(node_);

  // Frame ID configuration
  imu_pub_->getMessage()->header.frame_id = config_->imu_frame_id_;
  mag_pub_->getMessage()->header.frame_id = config_->imu_frame_id_;
  gps_corr_pub_->getMessage()->header.frame_id = config_->imu_frame_id_;

  for (int i = 0; i < gnss_pub_.size(); i++) gnss_pub_[i]->getMessage()->header.frame_id = config_->gnss_frame_id_[i];
  for (int i = 0; i < gnss_odom_pub_.size(); i++) gnss_odom_pub_[i]->getMessage()->header.frame_id = config_->gnss_frame_id_[i];
  for (int i = 0; i < gnss_time_pub_.size(); i++) gnss_time_pub_[i]->getMessage()->header.frame_id = config_->gnss_frame_id_[i];

  filter_odom_pub_->getMessage()->header.frame_id = config_->filter_frame_id_;
  filter_odom_pub_->getMessage()->child_frame_id = config_->filter_child_frame_id_;
  filter_imu_pub_->getMessage()->header.frame_id = config_->filter_frame_id_;
  filter_relative_odom_pub_->getMessage()->header.frame_id = config_->filter_frame_id_;
  filter_relative_odom_pub_->getMessage()->child_frame_id = config_->filter_child_frame_id_;
  filter_relative_transform_msg_.header.frame_id = config_->filter_frame_id_;
  filter_relative_transform_msg_.child_frame_id = config_->filter_child_frame_id_;

  // Other assorted static configuration
  auto imu_msg = imu_pub_->getMessage();
  std::copy(config_->imu_linear_cov_.begin(), config_->imu_linear_cov_.end(), imu_msg->linear_acceleration_covariance.begin());
  std::copy(config_->imu_angular_cov_.begin(), config_->imu_angular_cov_.end(), imu_msg->angular_velocity_covariance.begin());
  std::copy(config_->imu_orientation_cov_.begin(), config_->imu_orientation_cov_.end(), imu_msg->orientation_covariance.begin());

  // Transform broadcaster setup
  transform_broadcaster_ = createTransformBroadcaster(node_);

  // Register callbacks for each data field we care about. Note that order is preserved here, so if a data field needs to be parsed before another, change it here.
  for (const uint8_t descriptor_set : std::initializer_list<uint8_t>{mip::data_sensor::DESCRIPTOR_SET, mip::data_gnss::DESCRIPTOR_SET, mip::data_gnss::MIP_GNSS1_DATA_DESC_SET, mip::data_gnss::MIP_GNSS2_DATA_DESC_SET, mip::data_gnss::MIP_GNSS3_DATA_DESC_SET, mip::data_filter::DESCRIPTOR_SET})
  {
    registerDataCallback<mip::data_shared::EventSource, &Publishers::handleSharedEventSource>(descriptor_set);
    registerDataCallback<mip::data_shared::Ticks, &Publishers::handleSharedTicks>(descriptor_set);
    registerDataCallback<mip::data_shared::DeltaTicks, &Publishers::handleSharedDeltaTicks>(descriptor_set);
    registerDataCallback<mip::data_shared::GpsTimestamp, &Publishers::handleSharedGpsTimestamp>(descriptor_set);
    registerDataCallback<mip::data_shared::DeltaTime, &Publishers::handleSharedDeltaTime>(descriptor_set);
    registerDataCallback<mip::data_shared::ReferenceTimestamp, &Publishers::handleSharedReferenceTimestamp>(descriptor_set);
    registerDataCallback<mip::data_shared::ReferenceTimeDelta, &Publishers::handleSharedReferenceTimeDelta>(descriptor_set);
  }

  registerDataCallback<mip::data_sensor::GpsTimestamp, &Publishers::handleSensorGpsTimestamp>();
  registerDataCallback<mip::data_gnss::GpsTime, &Publishers::handleGnssGpsTime>();
  registerDataCallback<mip::data_filter::Timestamp, &Publishers::handleFilterTimestamp>();

  registerDataCallback<mip::data_sensor::ScaledAccel, &Publishers::handleSensorScaledAccel>();
  registerDataCallback<mip::data_sensor::ScaledGyro, &Publishers::handleSensorScaledGyro>();
  registerDataCallback<mip::data_sensor::CompQuaternion, &Publishers::handleSensorCompQuaternion>();
  registerDataCallback<mip::data_sensor::ScaledMag, &Publishers::handleSensorScaledMag>();

<<<<<<< HEAD
  // Backwards compatible GNSS fields
=======
  // GNSS1/2 publishers
>>>>>>> ee1046ad
  for (const uint8_t gnss_descriptor_set : std::initializer_list<uint8_t>{mip::data_gnss::DESCRIPTOR_SET, mip::data_gnss::MIP_GNSS1_DATA_DESC_SET, mip::data_gnss::MIP_GNSS2_DATA_DESC_SET})
  {
    registerDataCallback<mip::data_gnss::PosLlh, &Publishers::handleGnssPosLlh>(gnss_descriptor_set);
    registerDataCallback<mip::data_gnss::VelNed, &Publishers::handleGnssVelNed>(gnss_descriptor_set);
    registerDataCallback<mip::data_gnss::FixInfo, &Publishers::handleGnssFixInfo>(gnss_descriptor_set);
    registerDataCallback<mip::data_gnss::SbasInfo, &Publishers::handleGnssSbasInfo>(gnss_descriptor_set);
  }

  // GNSS 1/2/3 fields
  for (const uint8_t gnss_descriptor_set : std::initializer_list<uint8_t>{mip::data_gnss::MIP_GNSS1_DATA_DESC_SET, mip::data_gnss::MIP_GNSS2_DATA_DESC_SET, mip::data_gnss::MIP_GNSS3_DATA_DESC_SET})
  {
    registerDataCallback<mip::data_gnss::RfErrorDetection, &Publishers::handleGnssRfErrorDetection>(gnss_descriptor_set);
  }

  registerDataCallback<mip::data_filter::Status, &Publishers::handleFilterStatus>();
  registerDataCallback<mip::data_filter::EulerAngles, &Publishers::handleFilterEulerAngles>();
  registerDataCallback<mip::data_filter::HeadingUpdateState, &Publishers::handleFilterHeadingUpdateState>();
  registerDataCallback<mip::data_filter::PositionLlh, &Publishers::handleFilterPositionLlh>();
  registerDataCallback<mip::data_filter::PositionLlhUncertainty, &Publishers::handleFilterPositionLlhUncertainty>();
  registerDataCallback<mip::data_filter::AttitudeQuaternion, &Publishers::handleFilterAttitudeQuaternion>();
  registerDataCallback<mip::data_filter::EulerAnglesUncertainty, &Publishers::handleFilterEulerAnglesUncertainty>();
  registerDataCallback<mip::data_filter::VelocityNed, &Publishers::handleFilterVelocityNed>();
  registerDataCallback<mip::data_filter::VelocityNedUncertainty, &Publishers::handleFilterVelocityNedUncertainty>();
  registerDataCallback<mip::data_filter::CompAngularRate, &Publishers::handleFilterCompAngularRate>();
  registerDataCallback<mip::data_filter::CompAccel, &Publishers::handleFilterCompAccel>();
  registerDataCallback<mip::data_filter::LinearAccel, &Publishers::handleFilterLinearAccel>();
  registerDataCallback<mip::data_filter::RelPosNed, &Publishers::handleFilterRelPosNed>();
  registerDataCallback<mip::data_filter::GnssPosAidStatus, &Publishers::handleFilterGnssPosAidStatus>();
  registerDataCallback<mip::data_filter::GnssDualAntennaStatus, &Publishers::handleFilterGnssDualAntennaStatus>();
  registerDataCallback<mip::data_filter::AidingMeasurementSummary, &Publishers::handleFilterAidingMeasurementSummary>();
  return true;
}

bool Publishers::activate()
{
  imu_pub_->activate();
  mag_pub_->activate();
  gps_corr_pub_->activate();

  for (const auto& pub : gnss_pub_) pub->activate();
  for (const auto& pub : gnss_odom_pub_) pub->activate();
  for (const auto& pub : gnss_time_pub_) pub->activate();
  for (const auto& pub : gnss_aiding_status_pub_) pub->activate();
  for (const auto& pub : gnss_fix_info_pub_) pub->activate();
<<<<<<< HEAD
  for (const auto& pub : gnss_rf_error_detection_pub_) pub->activate();
=======
  for (const auto& pub : gnss_sbas_info_pub_) pub->activate();
>>>>>>> ee1046ad

  rtk_pub_->activate();
  rtk_pub_v1_->activate();

  filter_status_pub_->activate();
  filter_heading_pub_->activate();
  filter_heading_state_pub_->activate();
  filter_aiding_mesaurement_summary_pub_->activate();
  filter_odom_pub_->activate();
  filter_relative_odom_pub_->activate();
  filter_imu_pub_->activate();
  gnss_dual_antenna_status_pub_->activate();

  nmea_sentence_pub_->activate();
  return true;
}

bool Publishers::deactivate()
{
  imu_pub_->deactivate();
  mag_pub_->deactivate();
  gps_corr_pub_->deactivate();

  for (const auto& pub : gnss_pub_) pub->deactivate();
  for (const auto& pub : gnss_odom_pub_) pub->deactivate();
  for (const auto& pub : gnss_time_pub_) pub->deactivate();
  for (const auto& pub : gnss_aiding_status_pub_) pub->deactivate();
  for (const auto& pub : gnss_fix_info_pub_) pub->deactivate();
<<<<<<< HEAD
  for (const auto& pub : gnss_rf_error_detection_pub_) pub->deactivate();
=======
  for (const auto& pub : gnss_sbas_info_pub_) pub->deactivate();
>>>>>>> ee1046ad

  rtk_pub_->deactivate();
  rtk_pub_v1_->deactivate();

  filter_status_pub_->deactivate();
  filter_heading_pub_->deactivate();
  filter_heading_state_pub_->deactivate();
  filter_aiding_mesaurement_summary_pub_->deactivate();
  filter_odom_pub_->deactivate();
  filter_relative_odom_pub_->deactivate();
  filter_imu_pub_->deactivate();
  gnss_dual_antenna_status_pub_->deactivate();
  return true;
}

void Publishers::publish()
{
  // If the corresponding messages were updated, publish the transforms
  if (filter_relative_odom_pub_ && filter_relative_odom_pub_->updated())
    transform_broadcaster_->sendTransform(filter_relative_transform_msg_);

  imu_pub_->publish();
  mag_pub_->publish();
  gps_corr_pub_->publish();

  for (const auto& pub : gnss_pub_) pub->publish();
  for (const auto& pub : gnss_odom_pub_) pub->publish();
  for (const auto& pub : gnss_time_pub_) pub->publish();
  for (const auto& pub : gnss_aiding_status_pub_) pub->publish();
  for (const auto& pub : gnss_fix_info_pub_) pub->publish();
<<<<<<< HEAD
  for (const auto& pub : gnss_rf_error_detection_pub_) pub->publish();
=======
  for (const auto& pub : gnss_sbas_info_pub_) pub->publish();
>>>>>>> ee1046ad

  rtk_pub_->publish();
  rtk_pub_v1_->publish();

  filter_status_pub_->publish();
  filter_heading_pub_->publish();
  filter_heading_state_pub_->publish();
  filter_aiding_mesaurement_summary_pub_->publish();
  filter_odom_pub_->publish();
  filter_relative_odom_pub_->publish();
  filter_imu_pub_->publish();
  gnss_dual_antenna_status_pub_->publish();
}

void Publishers::handleSharedEventSource(const mip::data_shared::EventSource& event_source, const uint8_t descriptor_set, mip::Timestamp timestamp)
{
  event_source_mapping_[descriptor_set] = event_source;
}

void Publishers::handleSharedTicks(const mip::data_shared::Ticks& ticks, const uint8_t descriptor_set, mip::Timestamp timestamp)
{
  ticks_mapping_[descriptor_set] = ticks;
}

void Publishers::handleSharedDeltaTicks(const mip::data_shared::DeltaTicks& delta_ticks, const uint8_t descriptor_set, mip::Timestamp timestamp)
{
  delta_ticks_mapping_[descriptor_set] = delta_ticks;
}

void Publishers::handleSharedGpsTimestamp(const mip::data_shared::GpsTimestamp& gps_timestamp, const uint8_t descriptor_set, mip::Timestamp timestamp)
{
  gps_timestamp_mapping_[descriptor_set] = gps_timestamp;
}

void Publishers::handleSharedDeltaTime(const mip::data_shared::DeltaTime& delta_time, const uint8_t descriptor_set, mip::Timestamp timestamp)
{
  delta_time_mapping_[descriptor_set] = delta_time;
}

void Publishers::handleSharedReferenceTimestamp(const mip::data_shared::ReferenceTimestamp& reference_timestamp, const uint8_t descriptor_set, mip::Timestamp timestamp)
{
  reference_timestamp_mapping_[descriptor_set] = reference_timestamp;
}

void Publishers::handleSharedReferenceTimeDelta(const mip::data_shared::ReferenceTimeDelta& reference_time_delta, const uint8_t descriptor_set, mip::Timestamp timestamp)
{
  reference_time_delta_mapping_[descriptor_set] = reference_time_delta;
}

void Publishers::handleSensorGpsTimestamp(const mip::data_sensor::GpsTimestamp& gps_timestamp, const uint8_t descriptor_set, mip::Timestamp timestamp)
{
  // Convert the old philo timestamp into the new format and store it in the map
  mip::data_shared::GpsTimestamp stored_timestamp;
  stored_timestamp.tow = gps_timestamp.tow;
  stored_timestamp.week_number = gps_timestamp.week_number;
  stored_timestamp.valid_flags = gps_timestamp.valid_flags;
  gps_timestamp_mapping_[descriptor_set] = stored_timestamp;

  // Populate the ROS message
  auto gps_corr_msg = gps_corr_pub_->getMessageToUpdate();
  updateHeaderTime(&(gps_corr_msg->header), descriptor_set, timestamp);
  gps_corr_msg->gps_cor.gps_tow = gps_timestamp.tow;
  gps_corr_msg->gps_cor.gps_week_number = gps_timestamp.week_number;
  gps_corr_msg->gps_cor.timestamp_flags = gps_timestamp.valid_flags;
}

void Publishers::handleSensorScaledAccel(const mip::data_sensor::ScaledAccel& scaled_accel, const uint8_t descriptor_set, mip::Timestamp timestamp)
{
  auto imu_msg = imu_pub_->getMessageToUpdate();
  updateHeaderTime(&(imu_msg->header), descriptor_set, timestamp);
  imu_msg->linear_acceleration.x = USTRAIN_G * scaled_accel.scaled_accel[0];
  imu_msg->linear_acceleration.y = USTRAIN_G * scaled_accel.scaled_accel[1];
  imu_msg->linear_acceleration.z = USTRAIN_G * scaled_accel.scaled_accel[2];
  if (config_->use_enu_frame_)
  {
    imu_msg->linear_acceleration.y *= -1.0;
    imu_msg->linear_acceleration.z *= -1.0;
  }
}

void Publishers::handleSensorScaledGyro(const mip::data_sensor::ScaledGyro& scaled_gyro, const uint8_t descriptor_set, mip::Timestamp timestamp)
{
  auto imu_msg = imu_pub_->getMessageToUpdate();
  updateHeaderTime(&(imu_msg->header), descriptor_set, timestamp);
  imu_msg->angular_velocity.x = scaled_gyro.scaled_gyro[0];
  imu_msg->angular_velocity.y = scaled_gyro.scaled_gyro[1];
  imu_msg->angular_velocity.z = scaled_gyro.scaled_gyro[2];
  if (config_->use_enu_frame_)
  {
    imu_msg->angular_velocity.y *= -1.0;
    imu_msg->angular_velocity.z *= -1.0;
  }
}

void Publishers::handleSensorCompQuaternion(const mip::data_sensor::CompQuaternion& comp_quaternion, const uint8_t descriptor_set, mip::Timestamp timestamp)
{
  auto imu_msg = imu_pub_->getMessageToUpdate();
  updateHeaderTime(&(imu_msg->header), descriptor_set, timestamp);
  if (config_->use_enu_frame_)
  {
    tf2::Quaternion q_ned2enu, q_body2enu, q_vehiclebody2sensorbody, q_body2ned(comp_quaternion.q[1], comp_quaternion.q[2], comp_quaternion.q[3], comp_quaternion.q[0]);

    config_->t_ned2enu_.getRotation(q_ned2enu);
    config_->t_vehiclebody2sensorbody_.getRotation(q_vehiclebody2sensorbody);

    q_body2enu = q_ned2enu * q_body2ned * q_vehiclebody2sensorbody;

    imu_msg->orientation = tf2::toMsg(q_body2enu);
  }
  else
  {
    imu_msg->orientation.x = comp_quaternion.q[1];
    imu_msg->orientation.y = comp_quaternion.q[2];
    imu_msg->orientation.z = comp_quaternion.q[3];
    imu_msg->orientation.w = comp_quaternion.q[0];
  }
}

void Publishers::handleSensorScaledMag(const mip::data_sensor::ScaledMag& scaled_mag, const uint8_t descriptor_set, mip::Timestamp timestamp)
{
  auto mag_msg = mag_pub_->getMessageToUpdate();
  updateHeaderTime(&(mag_msg->header), descriptor_set, timestamp);
  mag_msg->magnetic_field.x = scaled_mag.scaled_mag[0];
  mag_msg->magnetic_field.y = scaled_mag.scaled_mag[1];
  mag_msg->magnetic_field.z = scaled_mag.scaled_mag[2];
  if (config_->use_enu_frame_)
  {
    mag_msg->magnetic_field.y *= -1.0;
    mag_msg->magnetic_field.z *= -1.0;
  }
}

void Publishers::handleGnssGpsTime(const mip::data_gnss::GpsTime& gps_time, const uint8_t descriptor_set, mip::Timestamp timestamp)
{
  // Convert the old philo timestamp into the new format and store it in the map
  mip::data_shared::GpsTimestamp stored_timestamp;
  stored_timestamp.tow = gps_time.tow;
  stored_timestamp.week_number = gps_time.week_number;
  stored_timestamp.valid_flags = gps_time.valid_flags;
  gps_timestamp_mapping_[descriptor_set] = stored_timestamp;
}

void Publishers::handleGnssPosLlh(const mip::data_gnss::PosLlh& pos_llh, const uint8_t descriptor_set, mip::Timestamp timestamp)
{
  // Different message depending on the descriptor set
  const uint8_t gnss_index = (descriptor_set == mip::data_gnss::DESCRIPTOR_SET || descriptor_set == mip::data_gnss::MIP_GNSS1_DATA_DESC_SET) ? GNSS1_ID : GNSS2_ID;

  // GNSS navsatfix message
  auto gnss_msg = gnss_pub_[gnss_index]->getMessageToUpdate();
  updateHeaderTime(&(gnss_msg->header), descriptor_set, timestamp);
  gnss_msg->status.service = 1;
  gnss_msg->position_covariance_type = 2;
  gnss_msg->latitude = pos_llh.latitude;
  gnss_msg->longitude = pos_llh.longitude;
  gnss_msg->altitude = pos_llh.ellipsoid_height;
  gnss_msg->position_covariance[0] = pos_llh.horizontal_accuracy;
  gnss_msg->position_covariance[4] = pos_llh.horizontal_accuracy;
  gnss_msg->position_covariance[8] = pos_llh.vertical_accuracy;

  // GNSS odometry message
  auto gnss_odom_msg = gnss_odom_pub_[gnss_index]->getMessageToUpdate();
  updateHeaderTime(&(gnss_odom_msg->header), descriptor_set, timestamp);
  if (config_->use_enu_frame_)
  {
    gnss_odom_msg->pose.pose.position.x = pos_llh.longitude;
    gnss_odom_msg->pose.pose.position.y = pos_llh.latitude;
  }
  else
  {
    gnss_odom_msg->pose.pose.position.x = pos_llh.latitude;
    gnss_odom_msg->pose.pose.position.y = pos_llh.longitude;
  }
  gnss_odom_msg->pose.pose.position.z = pos_llh.ellipsoid_height;
  gnss_odom_msg->pose.covariance[0] = pos_llh.horizontal_accuracy;
  gnss_odom_msg->pose.covariance[7] = pos_llh.horizontal_accuracy;
  gnss_odom_msg->pose.covariance[14] = pos_llh.vertical_accuracy;
}

void Publishers::handleGnssVelNed(const mip::data_gnss::VelNed& vel_ned, const uint8_t descriptor_set, mip::Timestamp timestamp)
{
  // Different message depending on the descriptor set
  const uint8_t gnss_index = (descriptor_set == mip::data_gnss::DESCRIPTOR_SET || descriptor_set == mip::data_gnss::MIP_GNSS1_DATA_DESC_SET) ? GNSS1_ID : GNSS2_ID;
  auto gnss_odom_msg = gnss_odom_pub_[gnss_index]->getMessageToUpdate();
  updateHeaderTime(&(gnss_odom_msg->header), descriptor_set, timestamp);
  if (config_->use_enu_frame_)
  {
    gnss_odom_msg->twist.twist.linear.x = vel_ned.v[1];
    gnss_odom_msg->twist.twist.linear.y = vel_ned.v[0];
    gnss_odom_msg->twist.twist.linear.z = -vel_ned.v[2];
  }
  else
  {
    gnss_odom_msg->twist.twist.linear.x = vel_ned.v[0];
    gnss_odom_msg->twist.twist.linear.y = vel_ned.v[1];
    gnss_odom_msg->twist.twist.linear.z = vel_ned.v[2];
  }
  gnss_odom_msg->twist.covariance[0] = vel_ned.speed_accuracy;
  gnss_odom_msg->twist.covariance[7] = vel_ned.speed_accuracy;
  gnss_odom_msg->twist.covariance[14] = vel_ned.speed_accuracy;
}

void Publishers::handleGnssFixInfo(const mip::data_gnss::FixInfo& fix_info, const uint8_t descriptor_set, mip::Timestamp timestamp)
{
  // Different message depending on the descriptor set
  const uint8_t gnss_index = (descriptor_set == mip::data_gnss::DESCRIPTOR_SET || descriptor_set == mip::data_gnss::MIP_GNSS1_DATA_DESC_SET) ? GNSS1_ID : GNSS2_ID;
  auto gnss_fix_info_msg = gnss_fix_info_pub_[gnss_index]->getMessageToUpdate();
  gnss_fix_info_msg->fix_type = static_cast<uint8_t>(fix_info.fix_type);
  gnss_fix_info_msg->num_sv = fix_info.num_sv;
  gnss_fix_info_msg->sbas_used = fix_info.fix_flags & mip::data_gnss::FixInfo::FixFlags::SBAS_USED;
  gnss_fix_info_msg->dngss_used = fix_info.fix_flags & mip::data_gnss::FixInfo::FixFlags::DGNSS_USED;
}

<<<<<<< HEAD
void Publishers::handleGnssRfErrorDetection(const mip::data_gnss::RfErrorDetection& rf_error_detection, const uint8_t descriptor_set, mip::Timestamp timestamp)
{
  // Find the right index for the message
=======
void Publishers::handleGnssSbasInfo(const mip::data_gnss::SbasInfo& sbas_info, const uint8_t descriptor_set, mip::Timestamp timestamp)
{
>>>>>>> ee1046ad
  uint8_t gnss_index;
  switch (descriptor_set)
  {
    case mip::data_gnss::MIP_GNSS1_DATA_DESC_SET:
      gnss_index = 0;
      break;
    case mip::data_gnss::MIP_GNSS2_DATA_DESC_SET:
      gnss_index = 1;
      break;
<<<<<<< HEAD
    case mip::data_gnss::MIP_GNSS3_DATA_DESC_SET:
      gnss_index = 2;
      break;
    default:
      return;  // Nothing to do if the descriptor set is not something we recognize
  }

  // Different message depending on the descriptor set
  auto rf_error_detection_msg = gnss_rf_error_detection_pub_[gnss_index]->getMessageToUpdate();
  rf_error_detection_msg->rf_band = static_cast<uint8_t>(rf_error_detection.rf_band);
  rf_error_detection_msg->jamming_state = static_cast<uint8_t>(rf_error_detection.jamming_state);
  rf_error_detection_msg->spoofing_state = static_cast<uint8_t>(rf_error_detection.spoofing_state);
  rf_error_detection_msg->valid_flags = rf_error_detection.valid_flags;
=======
    default:
      return;  // Can't do anything if we don't recognize the descriptor
  }

  // Different message depending on descriptor
  auto sbas_info_msg = gnss_sbas_info_pub_[gnss_index]->getMessageToUpdate();
  sbas_info_msg->gps_tow = sbas_info.time_of_week;
  sbas_info_msg->gps_week_number = sbas_info.week_number;
  sbas_info_msg->sbas_system = static_cast<uint8_t>(sbas_info.sbas_system);
  sbas_info_msg->sbas_id = sbas_info.sbas_id;
  sbas_info_msg->count = sbas_info.count;

  sbas_info_msg->status_range_available = sbas_info.sbas_status.rangeAvailable();
  sbas_info_msg->status_corrections_available = sbas_info.sbas_status.correctionsAvailable();
  sbas_info_msg->status_integrity_available = sbas_info.sbas_status.integrityAvailable();
  sbas_info_msg->status_test_mode = sbas_info.sbas_status.testMode();

  sbas_info_msg->valid_flags = sbas_info.valid_flags;
>>>>>>> ee1046ad
}

void Publishers::handleRtkCorrectionsStatus(const mip::data_gnss::RtkCorrectionsStatus& rtk_corrections_status, const uint8_t descriptor_set, mip::Timestamp timestamp)
{
  const uint8_t dongle_version = rtk_corrections_status.dongle_status & mip::commands_rtk::GetStatusFlags::StatusFlags::VERSION;
  switch (dongle_version)
  {
    // V1 dongle
    case 0:
    {
      auto rtk_msg_v1 = rtk_pub_v1_->getMessageToUpdate();
      rtk_msg_v1->raw_status_flags = rtk_corrections_status.dongle_status;
      rtk_msg_v1->dongle_version = dongle_version;
      rtk_msg_v1->dongle_controller_state = rtk_corrections_status.dongle_status & mip::commands_rtk::GetStatusFlags::StatusFlagsLegacy::CONTROLLERSTATE;
      rtk_msg_v1->dongle_platform_state = rtk_corrections_status.dongle_status & mip::commands_rtk::GetStatusFlags::StatusFlagsLegacy::PLATFORMSTATE;
      rtk_msg_v1->dongle_controller_status = rtk_corrections_status.dongle_status & mip::commands_rtk::GetStatusFlags::StatusFlagsLegacy::CONTROLLERSTATUSCODE;
      rtk_msg_v1->dongle_platform_status = rtk_corrections_status.dongle_status & mip::commands_rtk::GetStatusFlags::StatusFlagsLegacy::PLATFORMSTATUSCODE;
      rtk_msg_v1->dongle_reset_reason = rtk_corrections_status.dongle_status & mip::commands_rtk::GetStatusFlags::StatusFlagsLegacy::RESETCODE;
      rtk_msg_v1->dongle_signal_quality = rtk_corrections_status.dongle_status & mip::commands_rtk::GetStatusFlags::StatusFlagsLegacy::SIGNALQUALITY;
      break;
    }
    // V2 dongle
    default:
    {
      auto rtk_msg = rtk_pub_->getMessageToUpdate();
      rtk_msg->raw_status_flags = rtk_corrections_status.dongle_status;
      rtk_msg->dongle_version = dongle_version;
      rtk_msg->dongle_modem_state = rtk_corrections_status.dongle_status & mip::commands_rtk::GetStatusFlags::StatusFlags::MODEM_STATE;
      rtk_msg->dongle_connection_type = rtk_corrections_status.dongle_status & mip::commands_rtk::GetStatusFlags::StatusFlags::CONNECTION_TYPE;
      rtk_msg->dongle_rssi = -rtk_corrections_status.dongle_status & mip::commands_rtk::GetStatusFlags::StatusFlags::RSSI;
      rtk_msg->dongle_signal_quality = rtk_corrections_status.dongle_status & mip::commands_rtk::GetStatusFlags::StatusFlags::SIGNAL_QUALITY;
      rtk_msg->dongle_tower_change_indicator = rtk_corrections_status.dongle_status & mip::commands_rtk::GetStatusFlags::StatusFlags::TOWER_CHANGE_INDICATOR;
      rtk_msg->dongle_nmea_timeout = rtk_corrections_status.dongle_status & mip::commands_rtk::GetStatusFlags::StatusFlags::NMEA_TIMEOUT;
      rtk_msg->dongle_out_of_range = rtk_corrections_status.dongle_status & mip::commands_rtk::GetStatusFlags::StatusFlags::DEVICE_OUT_OF_RANGE;
      rtk_msg->dongle_corrections_unavailable = rtk_corrections_status.dongle_status & mip::commands_rtk::GetStatusFlags::StatusFlags::CORRECTIONS_UNAVAILABLE;

      rtk_msg->gps_tow = rtk_corrections_status.time_of_week;
      rtk_msg->gps_week = rtk_corrections_status.week_number;
      rtk_msg->epoch_status = rtk_corrections_status.epoch_status;
      rtk_msg->gps_correction_latency = rtk_corrections_status.gps_correction_latency;
      rtk_msg->glonass_correction_latency = rtk_corrections_status.glonass_correction_latency;
      rtk_msg->galileo_correction_latency = rtk_corrections_status.galileo_correction_latency;
      rtk_msg->beidou_correction_latency = rtk_corrections_status.beidou_correction_latency;
      break;
    }
  }
}

void Publishers::handleFilterTimestamp(const mip::data_filter::Timestamp& filter_timestamp, const uint8_t descriptor_set, mip::Timestamp timestamp)
{
  // Convert the old philo timestamp into the new format and store it in the map
  mip::data_shared::GpsTimestamp stored_timestamp;
  stored_timestamp.tow = filter_timestamp.tow;
  stored_timestamp.week_number = filter_timestamp.week_number;
  stored_timestamp.valid_flags = filter_timestamp.valid_flags;
  gps_timestamp_mapping_[descriptor_set] = stored_timestamp;
}

void Publishers::handleFilterStatus(const mip::data_filter::Status& status, const uint8_t descriptor_set, mip::Timestamp timestamp)
{
  auto filter_status_msg = filter_status_pub_->getMessageToUpdate();
  filter_status_msg->filter_state = static_cast<uint16_t>(status.filter_state);
  filter_status_msg->dynamics_mode = static_cast<uint16_t>(status.dynamics_mode);
  filter_status_msg->status_flags = status.status_flags;
}

void Publishers::handleFilterEulerAngles(const mip::data_filter::EulerAngles& euler_angles, const uint8_t descriptor_set, mip::Timestamp timestamp)
{
  // Save the data after converting it to the proper frame
  float filter_yaw;
  if (config_->use_enu_frame_)
  {
    filter_yaw = M_PI / 2.0 - euler_angles.yaw;
    if (filter_yaw > M_PI)
      filter_yaw -= 2.0 * M_PI;
    else if (filter_yaw < -M_PI)
      filter_yaw += 2.0 * M_PI;
  }
  else
  {
    filter_yaw = euler_angles.yaw;
  }

  // Filter heading message
  auto filter_heading_msg = filter_heading_pub_->getMessageToUpdate();
  filter_heading_msg->heading_deg = filter_yaw * 180.0 / M_PI;
  filter_heading_msg->heading_rad = filter_yaw;
  filter_heading_msg->status_flags = euler_angles.valid_flags;
}

void Publishers::handleFilterHeadingUpdateState(const mip::data_filter::HeadingUpdateState& heading_update_state, const uint8_t descriptor_set, mip::Timestamp timestamp)
{
  auto filter_heading_state_msg = filter_heading_state_pub_->getMessageToUpdate();
  filter_heading_state_msg->heading_rad = heading_update_state.heading;
  filter_heading_state_msg->heading_uncertainty = heading_update_state.heading_1sigma;
  filter_heading_state_msg->source = static_cast<uint8_t>(heading_update_state.source);
  filter_heading_state_msg->status_flags = heading_update_state.valid_flags;
}

void Publishers::handleFilterPositionLlh(const mip::data_filter::PositionLlh& position_llh, const uint8_t descriptor_set, mip::Timestamp timestamp)
{
  auto filter_odom_msg = filter_odom_pub_->getMessageToUpdate();
  updateHeaderTime(&(filter_odom_msg->header), descriptor_set, timestamp);
  if (config_->use_enu_frame_)
  {
    filter_odom_msg->pose.pose.position.x = position_llh.longitude;
    filter_odom_msg->pose.pose.position.y = position_llh.latitude;
  }
  else
  {
    filter_odom_msg->pose.pose.position.x = position_llh.latitude;
    filter_odom_msg->pose.pose.position.y = position_llh.longitude;
  }
  filter_odom_msg->pose.pose.position.z = position_llh.ellipsoid_height;
}

void Publishers::handleFilterPositionLlhUncertainty(const mip::data_filter::PositionLlhUncertainty& position_llh_uncertainty, const uint8_t descriptor_set, mip::Timestamp timestamp)
{
  // Filter odometry message
  auto filter_odom_msg = filter_odom_pub_->getMessageToUpdate();
  updateHeaderTime(&(filter_odom_msg->header), descriptor_set, timestamp);
  if (config_->use_enu_frame_)
  {
    filter_odom_msg->pose.covariance[0] = pow(position_llh_uncertainty.east, 2);
    filter_odom_msg->pose.covariance[7] = pow(position_llh_uncertainty.north, 2);
  }
  else
  {
    filter_odom_msg->pose.covariance[0] = pow(position_llh_uncertainty.north, 2);
    filter_odom_msg->pose.covariance[7] = pow(position_llh_uncertainty.east, 2);
  }
  filter_odom_msg->pose.covariance[14] = pow(position_llh_uncertainty.down, 2);

  // Filter relative odometry message
  auto filter_relative_odom_msg = filter_relative_odom_pub_->getMessageToUpdate();
  updateHeaderTime(&(filter_relative_odom_msg->header), descriptor_set, timestamp);
  filter_relative_odom_msg->pose.covariance = filter_odom_msg->pose.covariance;
}

void Publishers::handleFilterAttitudeQuaternion(const mip::data_filter::AttitudeQuaternion& attitude_quaternion, const uint8_t descriptor_set, mip::Timestamp timestamp)
{
  // Filter odometry message
  auto filter_odom_msg = filter_odom_pub_->getMessageToUpdate();
  updateHeaderTime(&(filter_odom_msg->header), descriptor_set, timestamp);
  if (config_->use_enu_frame_)
  {
    tf2::Quaternion q_ned2enu, q_body2enu, q_vehiclebody2sensorbody, q_body2ned(attitude_quaternion.q[1], attitude_quaternion.q[2], attitude_quaternion.q[3], attitude_quaternion.q[0]);

    config_->t_ned2enu_.getRotation(q_ned2enu);
    config_->t_vehiclebody2sensorbody_.getRotation(q_vehiclebody2sensorbody);

    q_body2enu = q_ned2enu * q_body2ned * q_vehiclebody2sensorbody;

    filter_odom_msg->pose.pose.orientation = tf2::toMsg(q_body2enu);
  }
  else
  {
    filter_odom_msg->pose.pose.orientation.x = attitude_quaternion.q[1];
    filter_odom_msg->pose.pose.orientation.y = attitude_quaternion.q[2];
    filter_odom_msg->pose.pose.orientation.z = attitude_quaternion.q[3];
    filter_odom_msg->pose.pose.orientation.w = attitude_quaternion.q[0];
  }

  // Filtered IMU message
  auto filter_imu_msg = filter_imu_pub_->getMessageToUpdate();
  updateHeaderTime(&(filter_imu_msg->header), descriptor_set, timestamp);
  filter_imu_msg->orientation = filter_odom_msg->pose.pose.orientation;

  // Filter relative odometry message
  auto filter_relative_odom_msg = filter_relative_odom_pub_->getMessageToUpdate();
  updateHeaderTime(&(filter_relative_odom_msg->header), descriptor_set, timestamp);
  filter_relative_odom_msg->pose.pose.orientation = filter_odom_msg->pose.pose.orientation;

  // Relative transform
  updateHeaderTime(&(filter_relative_transform_msg_.header), descriptor_set, timestamp);
  filter_relative_transform_msg_.transform.rotation = filter_odom_msg->pose.pose.orientation;

  // Save the quaternion for later
  filter_attitude_quaternion_ = tf2::Quaternion(attitude_quaternion.q[1], attitude_quaternion.q[2], attitude_quaternion.q[3], attitude_quaternion.q[0]);
}

void Publishers::handleFilterEulerAnglesUncertainty(const mip::data_filter::EulerAnglesUncertainty& euler_angles_uncertainty, const uint8_t descriptor_set, mip::Timestamp timestamp)
{
  // Filter odometry message
  auto filter_odom_msg = filter_odom_pub_->getMessageToUpdate();
  updateHeaderTime(&(filter_odom_msg->header), descriptor_set, timestamp);
  filter_odom_msg->pose.covariance[21] = pow(euler_angles_uncertainty.roll, 2);
  filter_odom_msg->pose.covariance[28] = pow(euler_angles_uncertainty.pitch, 2);
  filter_odom_msg->pose.covariance[35] = pow(euler_angles_uncertainty.yaw, 2);

  // Filtered IMU message
  auto filter_imu_msg = filter_imu_pub_->getMessageToUpdate();
  updateHeaderTime(&(filter_imu_msg->header), descriptor_set, timestamp);
  filter_imu_msg->orientation_covariance[0] = filter_odom_msg->pose.covariance[21];
  filter_imu_msg->orientation_covariance[4] = filter_odom_msg->pose.covariance[28];
  filter_imu_msg->orientation_covariance[8] = filter_odom_msg->pose.covariance[35];

  // Filter relative odometry message
  auto filter_relative_odom_msg = filter_relative_odom_pub_->getMessageToUpdate();
  updateHeaderTime(&(filter_relative_transform_msg_.header), descriptor_set, timestamp);
  filter_relative_odom_msg->pose.covariance = filter_odom_msg->pose.covariance;
}

void Publishers::handleFilterVelocityNed(const mip::data_filter::VelocityNed& velocity_ned, const uint8_t descriptor_set, mip::Timestamp timestamp)
{
  // Filter odometry message
  auto filter_odom_msg = filter_odom_pub_->getMessageToUpdate();
  updateHeaderTime(&(filter_odom_msg->header), descriptor_set, timestamp);
  if (config_->use_enu_frame_)
  {
    filter_odom_msg->twist.twist.linear.x = velocity_ned.east;
    filter_odom_msg->twist.twist.linear.y = velocity_ned.north;
    filter_odom_msg->twist.twist.linear.z = -velocity_ned.down;
  }
  else
  {
    filter_odom_msg->twist.twist.linear.x = velocity_ned.north;
    filter_odom_msg->twist.twist.linear.y = velocity_ned.east;
    filter_odom_msg->twist.twist.linear.z = velocity_ned.down;
  }

  // If we are publishing velocity in the vehicle frame, rotate the velocity using the attitude
  if (config_->filter_vel_in_vehicle_frame_)
  {
    const tf2::Vector3 filter_current_vel(filter_odom_msg->twist.twist.linear.x, filter_odom_msg->twist.twist.linear.y, filter_odom_msg->twist.twist.linear.z);
    const tf2::Vector3 filter_rotated_vel = tf2::quatRotate(filter_attitude_quaternion_.inverse(), filter_current_vel);
    filter_odom_msg->twist.twist.linear.x = filter_rotated_vel.getX();
    filter_odom_msg->twist.twist.linear.y = filter_rotated_vel.getY();
    filter_odom_msg->twist.twist.linear.z = filter_rotated_vel.getZ();
  }

  // Filter relative odometry message
  auto filter_relative_odom_msg = filter_relative_odom_pub_->getMessageToUpdate();
  updateHeaderTime(&(filter_relative_transform_msg_.header), descriptor_set, timestamp);
  filter_relative_odom_msg->twist.twist.linear = filter_odom_msg->twist.twist.linear;
}

void Publishers::handleFilterVelocityNedUncertainty(const mip::data_filter::VelocityNedUncertainty& velocity_ned_uncertainty, const uint8_t descriptor_set, mip::Timestamp timestamp)
{
  // Filter odometry message
  auto filter_odom_msg = filter_odom_pub_->getMessageToUpdate();
  updateHeaderTime(&(filter_odom_msg->header), descriptor_set, timestamp);
  if (config_->use_enu_frame_)
  {
    filter_odom_msg->twist.covariance[0] = pow(velocity_ned_uncertainty.east, 2);
    filter_odom_msg->twist.covariance[7] = pow(velocity_ned_uncertainty.north, 2);
  }
  else
  {
    filter_odom_msg->twist.covariance[0] = pow(velocity_ned_uncertainty.north, 2);
    filter_odom_msg->twist.covariance[7] = pow(velocity_ned_uncertainty.east, 2);
  }
  filter_odom_msg->twist.covariance[14] = pow(velocity_ned_uncertainty.down, 2);

  // Filter relative odometry message
  auto filter_relative_odom_msg = filter_relative_odom_pub_->getMessageToUpdate();
  updateHeaderTime(&(filter_relative_transform_msg_.header), descriptor_set, timestamp);
  filter_relative_odom_msg->twist.covariance = filter_odom_msg->twist.covariance;
}

void Publishers::handleFilterCompAngularRate(const mip::data_filter::CompAngularRate& comp_angular_rate, const uint8_t descriptor_set, mip::Timestamp timestamp)
{
  // Filter odometry message
  auto filter_odom_msg = filter_odom_pub_->getMessageToUpdate();
  updateHeaderTime(&(filter_odom_msg->header), descriptor_set, timestamp);
  filter_odom_msg->twist.twist.angular.x = comp_angular_rate.gyro[0];
  filter_odom_msg->twist.twist.angular.y = comp_angular_rate.gyro[1];
  filter_odom_msg->twist.twist.angular.z = comp_angular_rate.gyro[2];
  if (config_->use_enu_frame_)
  {
    filter_odom_msg->twist.twist.angular.y *= -1.0;
    filter_odom_msg->twist.twist.angular.z *= -1.0;
  }

  // Filtered IMU message
  auto filter_imu_msg = filter_imu_pub_->getMessageToUpdate();
  updateHeaderTime(&(filter_imu_msg->header), descriptor_set, timestamp);
  filter_imu_msg->angular_velocity = filter_odom_msg->twist.twist.angular;

  // Filter relative odometry message
  auto filter_relative_odom_msg = filter_relative_odom_pub_->getMessageToUpdate();
  updateHeaderTime(&(filter_relative_transform_msg_.header), descriptor_set, timestamp);
  filter_relative_odom_msg->twist.twist.angular = filter_odom_msg->twist.twist.angular;
}

void Publishers::handleFilterCompAccel(const mip::data_filter::CompAccel& comp_accel, const uint8_t descriptor_set, mip::Timestamp timestamp)
{
  if (config_->filter_use_compensated_accel_)
  {
    auto filter_imu_msg = filter_imu_pub_->getMessageToUpdate();
    updateHeaderTime(&(filter_imu_msg->header), descriptor_set, timestamp);
    filter_imu_msg->linear_acceleration.x = comp_accel.accel[0];
    filter_imu_msg->linear_acceleration.y = comp_accel.accel[1];
    filter_imu_msg->linear_acceleration.z = comp_accel.accel[2];
    if (config_->use_enu_frame_)
    {
      filter_imu_msg->linear_acceleration.y *= -1.0;
      filter_imu_msg->linear_acceleration.z *= -1.0;
    }
  }
}

void Publishers::handleFilterLinearAccel(const mip::data_filter::LinearAccel& linear_accel, const uint8_t descriptor_set, mip::Timestamp timestamp)
{
  if (!config_->filter_use_compensated_accel_)
  {
    auto filter_imu_msg = filter_imu_pub_->getMessageToUpdate();
    updateHeaderTime(&(filter_imu_msg->header), descriptor_set, timestamp);
    filter_imu_msg->linear_acceleration.x = linear_accel.accel[0];
    filter_imu_msg->linear_acceleration.y = linear_accel.accel[1];
    filter_imu_msg->linear_acceleration.z = linear_accel.accel[2];
    if (config_->use_enu_frame_)
    {
      filter_imu_msg->linear_acceleration.y *= -1.0;
      filter_imu_msg->linear_acceleration.z *= -1.0;
    }
  }
}

void Publishers::handleFilterRelPosNed(const mip::data_filter::RelPosNed& rel_pos_ned, const uint8_t descriptor_set, mip::Timestamp timestamp)
{
  // Filter relative odometry message
  auto filter_relative_odom_msg = filter_relative_odom_pub_->getMessageToUpdate();
  updateHeaderTime(&(filter_relative_transform_msg_.header), descriptor_set, timestamp);
  if (config_->use_enu_frame_)
  {
    filter_relative_odom_msg->pose.pose.position.x = rel_pos_ned.relative_position[1];
    filter_relative_odom_msg->pose.pose.position.y = rel_pos_ned.relative_position[0];
    filter_relative_odom_msg->pose.pose.position.z = -rel_pos_ned.relative_position[2];
  }
  else
  {
    filter_relative_odom_msg->pose.pose.position.x = rel_pos_ned.relative_position[0];
    filter_relative_odom_msg->pose.pose.position.y = rel_pos_ned.relative_position[1];
    filter_relative_odom_msg->pose.pose.position.z = rel_pos_ned.relative_position[2];
  }

  // Relative transform
  filter_relative_transform_msg_.transform.translation.x = filter_relative_odom_msg->pose.pose.position.x;
  filter_relative_transform_msg_.transform.translation.y = filter_relative_odom_msg->pose.pose.position.y;
  filter_relative_transform_msg_.transform.translation.z = filter_relative_odom_msg->pose.pose.position.z;
}

void Publishers::handleFilterGnssPosAidStatus(const mip::data_filter::GnssPosAidStatus& gnss_pos_aid_status, const uint8_t descriptor_set, mip::Timestamp timestamp)
{
  const uint8_t gnss_index = gnss_pos_aid_status.receiver_id - 1;
  auto gnss_aiding_status_msg = gnss_aiding_status_pub_[gnss_index]->getMessageToUpdate();
  gnss_aiding_status_msg->gps_tow = gnss_pos_aid_status.time_of_week;
  gnss_aiding_status_msg->has_position_fix = (gnss_pos_aid_status.status & mip::data_filter::GnssAidStatusFlags::NO_FIX) == 0;
  gnss_aiding_status_msg->tight_coupling = gnss_pos_aid_status.status & mip::data_filter::GnssAidStatusFlags::TIGHT_COUPLING;
  gnss_aiding_status_msg->differential_corrections = gnss_pos_aid_status.status & mip::data_filter::GnssAidStatusFlags::DIFFERENTIAL;
  gnss_aiding_status_msg->integer_fix = gnss_pos_aid_status.status & mip::data_filter::GnssAidStatusFlags::INTEGER_FIX;
  gnss_aiding_status_msg->using_gps = gnss_pos_aid_status.status & mip::data_filter::GnssAidStatusFlags::GPS_L1
                                   || gnss_pos_aid_status.status & mip::data_filter::GnssAidStatusFlags::GPS_L2
                                   || gnss_pos_aid_status.status & mip::data_filter::GnssAidStatusFlags::GPS_L5;
  gnss_aiding_status_msg->using_glonass = gnss_pos_aid_status.status & mip::data_filter::GnssAidStatusFlags::GLO_L1
                                       || gnss_pos_aid_status.status & mip::data_filter::GnssAidStatusFlags::GLO_L2;
  gnss_aiding_status_msg->using_galileo = gnss_pos_aid_status.status & mip::data_filter::GnssAidStatusFlags::GAL_E1
                                       || gnss_pos_aid_status.status & mip::data_filter::GnssAidStatusFlags::GAL_E5
                                       || gnss_pos_aid_status.status & mip::data_filter::GnssAidStatusFlags::GAL_E6;
  gnss_aiding_status_msg->using_beidou = gnss_pos_aid_status.status & mip::data_filter::GnssAidStatusFlags::BEI_B1
                                      || gnss_pos_aid_status.status & mip::data_filter::GnssAidStatusFlags::BEI_B2
                                      || gnss_pos_aid_status.status & mip::data_filter::GnssAidStatusFlags::BEI_B3;
}

void Publishers::handleFilterGnssDualAntennaStatus(const mip::data_filter::GnssDualAntennaStatus& gnss_dual_antenna_status, const uint8_t descriptor_set, mip::Timestamp timestamp)
{
  auto gnss_dual_antenna_status_msg = gnss_dual_antenna_status_pub_->getMessageToUpdate();
  gnss_dual_antenna_status_msg->gps_tow = gnss_dual_antenna_status.time_of_week;
  gnss_dual_antenna_status_msg->heading = gnss_dual_antenna_status.heading;
  gnss_dual_antenna_status_msg->heading_uncertainty = gnss_dual_antenna_status.heading_unc;
  gnss_dual_antenna_status_msg->fix_type = static_cast<uint8_t>(gnss_dual_antenna_status.fix_type);
  gnss_dual_antenna_status_msg->rcv_1_valid = gnss_dual_antenna_status.status_flags & mip::data_filter::GnssDualAntennaStatus::DualAntennaStatusFlags::RCV_1_DATA_VALID;
  gnss_dual_antenna_status_msg->rcv_2_valid = gnss_dual_antenna_status.status_flags & mip::data_filter::GnssDualAntennaStatus::DualAntennaStatusFlags::RCV_2_DATA_VALID;
  gnss_dual_antenna_status_msg->antenna_offsets_valid = gnss_dual_antenna_status.status_flags & mip::data_filter::GnssDualAntennaStatus::DualAntennaStatusFlags::ANTENNA_OFFSETS_VALID;
}

void Publishers::handleFilterAidingMeasurementSummary(const mip::data_filter::AidingMeasurementSummary& aiding_measurement_summary, const uint8_t descriptor_set, mip::Timestamp timestamp)
{
  FilterAidingMeasurementSummaryIndicatorMsg* indicator = nullptr;
  auto filter_aiding_measurement_summary_msg = filter_aiding_mesaurement_summary_pub_->getMessageToUpdate();
  switch (aiding_measurement_summary.type)
  {
    case mip::data_filter::FilterAidingMeasurementType::GNSS:
      if (aiding_measurement_summary.source == GNSS1_ID)
        indicator = &(filter_aiding_measurement_summary_msg->gnss1);
      else if (aiding_measurement_summary.source == GNSS2_ID)
        indicator = &(filter_aiding_measurement_summary_msg->gnss2);
      break;
    case mip::data_filter::FilterAidingMeasurementType::DUAL_ANTENNA:
      indicator = &(filter_aiding_measurement_summary_msg->dual_antenna);
      break;
    case mip::data_filter::FilterAidingMeasurementType::HEADING:
      indicator = &(filter_aiding_measurement_summary_msg->heading);
      break;
    case mip::data_filter::FilterAidingMeasurementType::PRESSURE:
      indicator = &(filter_aiding_measurement_summary_msg->pressure);
      break;
    case mip::data_filter::FilterAidingMeasurementType::MAGNETOMETER:
      indicator = &(filter_aiding_measurement_summary_msg->magnetometer);
      break;
    case mip::data_filter::FilterAidingMeasurementType::SPEED:
      indicator = &(filter_aiding_measurement_summary_msg->speed);
      break;
  }

  if (indicator != nullptr)
  {
    indicator->enabled = aiding_measurement_summary.indicator & mip::data_filter::FilterMeasurementIndicator::ENABLED;
    indicator->used = aiding_measurement_summary.indicator & mip::data_filter::FilterMeasurementIndicator::USED;
    indicator->residual_high_warning = aiding_measurement_summary.indicator & mip::data_filter::FilterMeasurementIndicator::RESIDUAL_HIGH_WARNING;
    indicator->sample_time_warning = aiding_measurement_summary.indicator & mip::data_filter::FilterMeasurementIndicator::SAMPLE_TIME_WARNING;
    indicator->configuration_error = aiding_measurement_summary.indicator & mip::data_filter::FilterMeasurementIndicator::CONFIGURATION_ERROR;
    indicator->max_num_meas_exceeded = aiding_measurement_summary.indicator & mip::data_filter::FilterMeasurementIndicator::MAX_NUM_MEAS_EXCEEDED;
  }
}

void Publishers::updateHeaderTime(RosHeaderType* header, uint8_t descriptor_set, mip::Timestamp timestamp)
{
  // If we are using device timestamp, we should only assign a value if we have actually received a timestamp
  if (config_->use_device_timestamp_)
  {
    if (gps_timestamp_mapping_.find(descriptor_set) != gps_timestamp_mapping_.end())
    {
      // Convert the GPS time to UTC
      const mip::data_shared::GpsTimestamp& gps_timestamp = gps_timestamp_mapping_[descriptor_set];

      // Split the seconds and subseconds out to get around the double resolution issue
      double seconds;
      double subseconds = modf(gps_timestamp.tow, &seconds);

      // Seconds since start of Unix time = seconds between 1970 and 1980 + number of weeks since 1980 * number of seconds in a week + number of complete seconds past in current week - leap seconds since start of GPS time
      const uint64_t utc_milliseconds = static_cast<uint64_t>((315964800 + gps_timestamp.week_number * 604800 + static_cast<uint64_t>(seconds) - 18) * 1000L) + static_cast<uint64_t>(std::round(subseconds * 1000.0));
      setRosTime(&header->stamp, utc_milliseconds / 1000, (utc_milliseconds % 1000) * 1000);
    }
  }
  else if (config_->use_ros_time_)
  {
    header->stamp = rosTimeNow(node_);
  }
  else
  {
    setRosTime(&header->stamp, timestamp / 1000, (timestamp % 1000) * 1000);
  }
}

}  // namespace microstrain<|MERGE_RESOLUTION|>--- conflicted
+++ resolved
@@ -35,11 +35,8 @@
   for (const auto& pub : gnss_time_pub_) pub->configure(node_, config_);
   for (const auto& pub : gnss_aiding_status_pub_) pub->configure(node_, config_);
   for (const auto& pub : gnss_fix_info_pub_) pub->configure(node_, config_);
-<<<<<<< HEAD
+  for (const auto& pub : gnss_sbas_info_pub_) pub->configure(node_, config_);
   for (const auto& pub : gnss_rf_error_detection_pub_) pub->configure(node_, config_);
-=======
-  for (const auto& pub : gnss_sbas_info_pub_) pub->configure(node_, config_);
->>>>>>> ee1046ad
 
   rtk_pub_->configure(node_, config_);
   rtk_pub_v1_->configure(node_, config_);
@@ -106,22 +103,13 @@
   registerDataCallback<mip::data_sensor::CompQuaternion, &Publishers::handleSensorCompQuaternion>();
   registerDataCallback<mip::data_sensor::ScaledMag, &Publishers::handleSensorScaledMag>();
 
-<<<<<<< HEAD
-  // Backwards compatible GNSS fields
-=======
   // GNSS1/2 publishers
->>>>>>> ee1046ad
   for (const uint8_t gnss_descriptor_set : std::initializer_list<uint8_t>{mip::data_gnss::DESCRIPTOR_SET, mip::data_gnss::MIP_GNSS1_DATA_DESC_SET, mip::data_gnss::MIP_GNSS2_DATA_DESC_SET})
   {
     registerDataCallback<mip::data_gnss::PosLlh, &Publishers::handleGnssPosLlh>(gnss_descriptor_set);
     registerDataCallback<mip::data_gnss::VelNed, &Publishers::handleGnssVelNed>(gnss_descriptor_set);
     registerDataCallback<mip::data_gnss::FixInfo, &Publishers::handleGnssFixInfo>(gnss_descriptor_set);
     registerDataCallback<mip::data_gnss::SbasInfo, &Publishers::handleGnssSbasInfo>(gnss_descriptor_set);
-  }
-
-  // GNSS 1/2/3 fields
-  for (const uint8_t gnss_descriptor_set : std::initializer_list<uint8_t>{mip::data_gnss::MIP_GNSS1_DATA_DESC_SET, mip::data_gnss::MIP_GNSS2_DATA_DESC_SET, mip::data_gnss::MIP_GNSS3_DATA_DESC_SET})
-  {
     registerDataCallback<mip::data_gnss::RfErrorDetection, &Publishers::handleGnssRfErrorDetection>(gnss_descriptor_set);
   }
 
@@ -155,11 +143,8 @@
   for (const auto& pub : gnss_time_pub_) pub->activate();
   for (const auto& pub : gnss_aiding_status_pub_) pub->activate();
   for (const auto& pub : gnss_fix_info_pub_) pub->activate();
-<<<<<<< HEAD
+  for (const auto& pub : gnss_sbas_info_pub_) pub->activate();
   for (const auto& pub : gnss_rf_error_detection_pub_) pub->activate();
-=======
-  for (const auto& pub : gnss_sbas_info_pub_) pub->activate();
->>>>>>> ee1046ad
 
   rtk_pub_->activate();
   rtk_pub_v1_->activate();
@@ -188,11 +173,8 @@
   for (const auto& pub : gnss_time_pub_) pub->deactivate();
   for (const auto& pub : gnss_aiding_status_pub_) pub->deactivate();
   for (const auto& pub : gnss_fix_info_pub_) pub->deactivate();
-<<<<<<< HEAD
+  for (const auto& pub : gnss_sbas_info_pub_) pub->deactivate();
   for (const auto& pub : gnss_rf_error_detection_pub_) pub->deactivate();
-=======
-  for (const auto& pub : gnss_sbas_info_pub_) pub->deactivate();
->>>>>>> ee1046ad
 
   rtk_pub_->deactivate();
   rtk_pub_v1_->deactivate();
@@ -223,11 +205,8 @@
   for (const auto& pub : gnss_time_pub_) pub->publish();
   for (const auto& pub : gnss_aiding_status_pub_) pub->publish();
   for (const auto& pub : gnss_fix_info_pub_) pub->publish();
-<<<<<<< HEAD
+  for (const auto& pub : gnss_sbas_info_pub_) pub->publish();
   for (const auto& pub : gnss_rf_error_detection_pub_) pub->publish();
-=======
-  for (const auto& pub : gnss_sbas_info_pub_) pub->publish();
->>>>>>> ee1046ad
 
   rtk_pub_->publish();
   rtk_pub_v1_->publish();
@@ -440,14 +419,9 @@
   gnss_fix_info_msg->dngss_used = fix_info.fix_flags & mip::data_gnss::FixInfo::FixFlags::DGNSS_USED;
 }
 
-<<<<<<< HEAD
 void Publishers::handleGnssRfErrorDetection(const mip::data_gnss::RfErrorDetection& rf_error_detection, const uint8_t descriptor_set, mip::Timestamp timestamp)
 {
   // Find the right index for the message
-=======
-void Publishers::handleGnssSbasInfo(const mip::data_gnss::SbasInfo& sbas_info, const uint8_t descriptor_set, mip::Timestamp timestamp)
-{
->>>>>>> ee1046ad
   uint8_t gnss_index;
   switch (descriptor_set)
   {
@@ -456,10 +430,6 @@
       break;
     case mip::data_gnss::MIP_GNSS2_DATA_DESC_SET:
       gnss_index = 1;
-      break;
-<<<<<<< HEAD
-    case mip::data_gnss::MIP_GNSS3_DATA_DESC_SET:
-      gnss_index = 2;
       break;
     default:
       return;  // Nothing to do if the descriptor set is not something we recognize
@@ -471,9 +441,22 @@
   rf_error_detection_msg->jamming_state = static_cast<uint8_t>(rf_error_detection.jamming_state);
   rf_error_detection_msg->spoofing_state = static_cast<uint8_t>(rf_error_detection.spoofing_state);
   rf_error_detection_msg->valid_flags = rf_error_detection.valid_flags;
-=======
+}
+
+void Publishers::handleGnssSbasInfo(const mip::data_gnss::SbasInfo& sbas_info, const uint8_t descriptor_set, mip::Timestamp timestamp)
+{
+  // Find the right index for the message
+  uint8_t gnss_index;
+  switch (descriptor_set)
+  {
+    case mip::data_gnss::MIP_GNSS1_DATA_DESC_SET:
+      gnss_index = 0;
+      break;
+    case mip::data_gnss::MIP_GNSS2_DATA_DESC_SET:
+      gnss_index = 1;
+      break;
     default:
-      return;  // Can't do anything if we don't recognize the descriptor
+      return;  // Nothing to do if the descriptor set is not something we recognize
   }
 
   // Different message depending on descriptor
@@ -490,7 +473,6 @@
   sbas_info_msg->status_test_mode = sbas_info.sbas_status.testMode();
 
   sbas_info_msg->valid_flags = sbas_info.valid_flags;
->>>>>>> ee1046ad
 }
 
 void Publishers::handleRtkCorrectionsStatus(const mip::data_gnss::RtkCorrectionsStatus& rtk_corrections_status, const uint8_t descriptor_set, mip::Timestamp timestamp)
