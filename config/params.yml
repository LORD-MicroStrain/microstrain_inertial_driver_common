--- conflicted
+++ resolved
@@ -28,8 +28,13 @@
 poll_port      : False
 poll_rate_hz   : 1.0
 poll_max_tries : 60
-
-<<<<<<< HEAD
+# Number of times to attempt to reconnect to the device if it disconnects while running
+# If configure_after_reconnect is true, we will also reconfigure the device after we reconnect
+#      NOTE: It is strongly recommended to configure after reconnect unless device_setup is set to false
+#            as the device will likely initialize in a different state otherwise
+reconnect_attempts : 0
+configure_after_reconnect : True
+
 # Frame ID that most header.frame_id fields will be populated with.
 frame_id: "imu_link"
 
@@ -57,14 +62,6 @@
 #      NOTE: It is strongly recommended to define this in a urdf file if you are building a robot, or are able to modify the robot's description.
 publish_base_link_to_frame_id_transform  : True
 base_link_to_frame_id_transform          : [0.0, 0.0, 0.0, 0.0, 0.0, 0.0, 1.0] # [ x, y, z, qi, qj, qk, qw ]
-=======
-# Number of times to attempt to reconnect to the device if it disconnects while running
-# If configure_after_reconnect is true, we will also reconfigure the device after we reconnect
-#      NOTE: It is strongly recommended to configure after reconnect unless device_setup is set to false
-#            as the device will likely initialize in a different state otherwise
-reconnect_attempts : 0
-configure_after_reconnect : True
->>>>>>> ad9f0acc
 
 # Controls if the driver outputs data with-respect-to ENU frame
 #      false - position, velocity, and orientation are WRT the NED frame (native device frame)
